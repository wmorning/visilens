--- conflicted
+++ resolved
@@ -192,10 +192,7 @@
       mus = np.asarray([[a[0] for a in l] for l in blobs]).flatten(order='F')
       bad = np.asarray([np.isnan(m) for m in mus],dtype=bool).flatten()
       colnames.append('mu')
-<<<<<<< HEAD
-=======
-
->>>>>>> 5322de70
+
 
       # Assemble the output. Want to return something that contains both the MCMC chains
       # themselves, but also metadata about the run.
