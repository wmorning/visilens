--- conflicted
+++ resolved
@@ -246,13 +246,8 @@
       mcmcresult['emitres'] = emitres
       if any(scaleamp): mcmcresult['scaleamp'] = scaleamp
       if any(shiftphase): mcmcresult['shiftphase'] = shiftphase
-<<<<<<< HEAD
 
       #mcmcresult['chains'] = np.core.records.fromarrays(np.c_[lenssampler.flatchain[~bad],mus[~bad]].T,names=colnames)
-=======
-      
-      mcmcresult['chains'] = np.core.records.fromarrays(np.c_[lenssampler.flatchain[~bad],mus[~bad]].T,names=colnames)
->>>>>>> b2e12650
       mcmcresult['lnlike'] = lenssampler.flatlnprobability
       
       
